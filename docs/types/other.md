--- conflicted
+++ resolved
@@ -12,10 +12,8 @@
 
 ::: dirty_equals.IsOneOf
 
-<<<<<<< HEAD
 ::: dirty_equals.IsUrl
-=======
+
 ::: dirty_equals.IsHash
 
-::: dirty_equals.IsIP
->>>>>>> 42c55947
+::: dirty_equals.IsIP