--- conflicted
+++ resolved
@@ -4,11 +4,7 @@
 
 import pytest
 
-<<<<<<< HEAD
-from dirty_equals import FunctionCheck, IsJson, IsUrl, IsUUID
-=======
-from dirty_equals import FunctionCheck, IsHash, IsIP, IsJson, IsUUID
->>>>>>> 42c55947
+from dirty_equals import FunctionCheck, IsHash, IsIP, IsJson, IsUUID, IsUrl
 
 
 @pytest.mark.parametrize(
@@ -139,14 +135,6 @@
 @pytest.mark.parametrize(
     'other,dirty',
     [
-<<<<<<< HEAD
-        ('https://example.com', IsUrl),
-        ('https://example.com', IsUrl(scheme='https')),
-        ('postgres://user:pass@localhost:5432/app', IsUrl(postgres_dsn=True)),
-    ],
-)
-def test_is_url_true(other, dirty):
-=======
         (IPv4Address('127.0.0.1'), IsIP()),
         (IPv4Network('43.48.0.0/12'), IsIP()),
         (IPv6Address('::eeff:ae3f:d473'), IsIP()),
@@ -166,33 +154,12 @@
     ],
 )
 def test_is_ip_true(other, dirty):
->>>>>>> 42c55947
-    assert other == dirty
-
-
-@pytest.mark.parametrize(
-    'other,dirty',
-    [
-<<<<<<< HEAD
-        ('https://example.com', IsUrl(postgres_dsn=True)),
-        ('https://example.com', IsUrl(scheme='http')),
-        ('definitely not a url', IsUrl),
-        (42, IsUrl),
-        ("https://anotherexample.com", IsUrl(postgres_dsn=True, any_url=True))
-    ],
-)
-def test_is_url_false(other, dirty):
-    assert other != dirty
-
-
-def test_is_url_invalid_kwargs():
-    with pytest.raises(
-        TypeError,
-        match='IsURL only checks these attributes: scheme, host, host_type, user, password, tld, port, path, query, '
-        'fragment',
-    ):
-        IsUrl(https=True)
-=======
+    assert other == dirty
+
+
+@pytest.mark.parametrize(
+    'other,dirty',
+    [
         ('foobar', IsIP()),
         ([1, 2, 3], IsIP()),
         ('210.115.28.193', IsIP(version=6)),
@@ -270,4 +237,38 @@
 def test_wrong_hash_type():
     with pytest.raises(ValueError, match='Hash type must be one of the following values: md5, sha-1, sha-256'):
         assert '123' == IsHash('ntlm')
->>>>>>> 42c55947
+
+
+@pytest.mark.parametrize(
+    'other,dirty',
+    [
+        ('https://example.com', IsUrl),
+        ('https://example.com', IsUrl(scheme='https')),
+        ('postgres://user:pass@localhost:5432/app', IsUrl(postgres_dsn=True)),
+    ],
+)
+def test_is_url_true(other, dirty):
+    assert other == dirty
+
+
+@pytest.mark.parametrize(
+    'other,dirty',
+    [
+        ('https://example.com', IsUrl(postgres_dsn=True)),
+        ('https://example.com', IsUrl(scheme='http')),
+        ('definitely not a url', IsUrl),
+        (42, IsUrl),
+        ("https://anotherexample.com", IsUrl(postgres_dsn=True, any_url=True))
+    ],
+)
+def test_is_url_false(other, dirty):
+    assert other != dirty
+
+
+def test_is_url_invalid_kwargs():
+    with pytest.raises(
+        TypeError,
+        match='IsURL only checks these attributes: scheme, host, host_type, user, password, tld, port, path, query, '
+        'fragment',
+    ):
+        IsUrl(https=True)