import json
<<<<<<< HEAD
import re
from typing import Any, Callable, TypeVar, overload
=======
from ipaddress import IPv4Address, IPv4Network, IPv6Address, IPv6Network, ip_network
from typing import Any, Callable, Optional, TypeVar, Union, overload
>>>>>>> 5cf23ce2
from uuid import UUID

from ._base import DirtyEquals
from ._utils import Omit, plain_repr

try:
    from typing import Literal
except ImportError:
    from typing_extensions import Literal  # type: ignore[misc]


class IsUUID(DirtyEquals[UUID]):
    """
    A class that checks if a value is a valid UUID, optionally checking UUID version.
    """

    def __init__(self, version: Literal[None, 1, 2, 3, 4, 5] = None):
        """
        Args:
            version: The version of the UUID to check, if omitted, all versions are accepted.

        ```py title="IsUUID"
        import uuid
        from dirty_equals import IsUUID

        assert 'edf9f29e-45c7-431c-99db-28ea44df9785' == IsUUID
        assert 'edf9f29e-45c7-431c-99db-28ea44df9785' == IsUUID(4)
        assert 'edf9f29e45c7431c99db28ea44df9785' == IsUUID(4)
        assert 'edf9f29e-45c7-431c-99db-28ea44df9785' != IsUUID(5)
        assert uuid.uuid4() == IsUUID(4)
        ```
        """
        self.version = version
        super().__init__(version or plain_repr('*'))

    def equals(self, other: Any) -> bool:
        if isinstance(other, UUID):
            uuid = other
        elif isinstance(other, str):
            uuid = UUID(other)
            if self.version is not None and uuid.version != self.version:
                return False
        else:
            return False

        if self.version:
            return uuid.version == self.version
        else:
            return True


AnyJson = object
JsonType = TypeVar('JsonType', AnyJson, Any)


class IsJson(DirtyEquals[JsonType]):
    """
    A class that checks if a value is a JSON object, and check the contents of the JSON.
    """

    @overload
    def __init__(self, expected_value: JsonType = AnyJson):
        ...

    @overload
    def __init__(self, **expected_kwargs: Any):
        ...

    def __init__(self, expected_value: JsonType = AnyJson, **expected_kwargs: Any):
        """
        Args:
            expected_value: Value to compare the JSON to, if omitted, any JSON is accepted.
            **expected_kwargs: Keyword arguments forming a dict to compare the JSON to,
                `expected_value` and `expected_kwargs` may not be combined.

        As with any `dirty_equals` type, types can be nested to provide more complex checks.

        !!! note
            Like [`IsInstance`][dirty_equals.IsInstance], `IsJson` can be parameterized or initialised with a value -
            `IsJson[xyz]` is exactly equivalent to `IsJson(xyz)`.

            This allows usage to be analogous to type hints.


        ```py title="IsJson"
        from dirty_equals import IsJson, IsStrictDict, IsPositiveInt

        assert '{"a": 1, "b": 2}' == IsJson
        assert '{"a": 1, "b": 2}' == IsJson(a=1, b=2)
        assert '{"a": 1}' != IsJson(a=2)
        assert 'invalid json' != IsJson
        assert '{"a": 1}' == IsJson(a=IsPositiveInt)
        assert '"just a quoted string"' == IsJson('just a quoted string')

        assert '{"a": 1, "b": 2}' == IsJson[IsStrictDict(a=1, b=2)]
        assert '{"b": 2, "a": 1}' != IsJson[IsStrictDict(a=1, b=2)]
        ```
        """
        if expected_kwargs:
            if expected_value is not AnyJson:
                raise TypeError('IsJson requires either an argument or kwargs, not both')
            self.expected_value: Any = expected_kwargs
        else:
            self.expected_value = expected_value
        super().__init__(plain_repr('*') if expected_value is AnyJson else expected_value)

    def __class_getitem__(cls, expected_type: JsonType) -> 'IsJson[JsonType]':
        return cls(expected_type)

    def equals(self, other: Any) -> bool:
        if isinstance(other, (str, bytes)):
            v = json.loads(other)
            if self.expected_value is AnyJson:
                return True
            else:
                return v == self.expected_value
        else:
            return False


class FunctionCheck(DirtyEquals[Any]):
    """
    Use a function to check if a value "equals" whatever you want to check
    """

    def __init__(self, func: Callable[[Any], bool]):
        """
        Args:
            func: callable that takes a value and returns a bool.

        ```py title="FunctionCheck"
        from dirty_equals import FunctionCheck

        def is_even(x):
            return x % 2 == 0

        assert 2 == FunctionCheck(is_even)
        assert 3 != FunctionCheck(is_even)
        ```
        """
        self.func = func
        super().__init__(plain_repr(func.__name__))

    def equals(self, other: Any) -> bool:
        return self.func(other)


<<<<<<< HEAD
HashTypes = Literal['md5', 'sha-1', 'sha-256']


class IsHash(DirtyEquals[str]):
    """
    A class that checks if a value is a valid common hash type, using a simple length and allowed characters regex.
    """

    def __init__(self, hash_type: HashTypes):
        """
        Args:
            hash_type: The hash type to check. Must be specified.

        ```py title="IsHash"
        from dirty_equals import IsHash

        assert 'f1e069787ece74531d112559945c6871' == IsHash('md5')
        assert 'f1e069787ece74531d112559945c6871' != IsHash('sha-256')
        assert 'F1E069787ECE74531D112559945C6871' == IsHash('md5')
        assert '40bd001563085fc35165329ea1ff5c5ecbdbbeef' == IsHash('sha-1')
        assert 'a665a45920422f9d417e4867efdc4fb8a04a1f3fff1fa07e998e86f7f7a27ae3' == IsHash('sha-256')
        ```
        """

        allowed_hashes = 'md5', 'sha-1', 'sha-256'
        if hash_type not in HashTypes.__args__:  # type: ignore[attr-defined]
            raise ValueError(f"Hash type must be one of the following values: {', '.join(allowed_hashes)}")

        self.hash_type = hash_type
        super().__init__(hash_type)

    def equals(self, other: Any) -> bool:
        hash_type_regex_patterns = {
            'md5': r'[a-fA-F\d]{32}',
            'sha-1': r'[a-fA-F\d]{40}',
            'sha-256': r'[a-fA-F\d]{64}',
        }
        return bool(re.fullmatch(hash_type_regex_patterns[self.hash_type], other))
=======
IP = TypeVar('IP', IPv4Address, IPv4Network, IPv6Address, IPv6Network, Union[str, int, bytes])


class IsIP(DirtyEquals[IP]):
    """
    A class that checks if a value is a valid IP address, optionally checking IP version, netmask.
    """

    def __init__(self, *, version: Literal[None, 4, 6] = None, netmask: Optional[str] = None):
        """
        Args:
            version: The version of the IP to check, if omitted, versions 4 and 6 are both accepted.
            netmask: The netmask of the IP to check, if omitted, any netmask is accepted. Requires version.

        ```py title="IsIP"
        from ipaddress import IPv4Address, IPv6Address, IPv4Network
        from dirty_equals import IsIP

        assert '179.27.154.96' == IsIP
        assert '179.27.154.96' == IsIP(version=4)
        assert '2001:0db8:0a0b:12f0:0000:0000:0000:0001' == IsIP(version=6)
        assert IPv4Address('127.0.0.1') == IsIP
        assert IPv4Network('43.48.0.0/12') == IsIP
        assert IPv6Address('::eeff:ae3f:d473') == IsIP
        assert '54.43.53.219/10' == IsIP(version=4, netmask='255.192.0.0')
        assert '54.43.53.219/10' == IsIP(version=4, netmask=4290772992)
        assert '::ffff:aebf:d473/12' == IsIP(version=6, netmask='fff0::')
        assert 3232235521 == IsIP
        ```
        """
        self.version = version
        if netmask and not self.version:
            raise TypeError('To check the netmask you must specify the IP version')
        self.netmask = netmask
        super().__init__(version=version or Omit, netmask=netmask or Omit)

    def equals(self, other: Any) -> bool:

        if isinstance(other, (IPv4Network, IPv6Network)):
            ip = other
        elif isinstance(other, (str, bytes, int, IPv4Address, IPv6Address)):
            ip = ip_network(other, strict=False)
        else:
            return False

        if self.version:
            if self.netmask:
                version_check = self.version == ip.version
                address_format = {4: IPv4Address, 6: IPv6Address}[self.version]
                netmask_check = int(address_format(self.netmask)) == int(ip.netmask)
                return version_check and netmask_check
            elif self.version != ip.version:
                return False

        return True
>>>>>>> 5cf23ce2
<|MERGE_RESOLUTION|>--- conflicted
+++ resolved
@@ -1,11 +1,7 @@
 import json
-<<<<<<< HEAD
 import re
-from typing import Any, Callable, TypeVar, overload
-=======
 from ipaddress import IPv4Address, IPv4Network, IPv6Address, IPv6Network, ip_network
 from typing import Any, Callable, Optional, TypeVar, Union, overload
->>>>>>> 5cf23ce2
 from uuid import UUID
 
 from ._base import DirtyEquals
@@ -153,7 +149,6 @@
         return self.func(other)
 
 
-<<<<<<< HEAD
 HashTypes = Literal['md5', 'sha-1', 'sha-256']
 
 
@@ -192,7 +187,8 @@
             'sha-256': r'[a-fA-F\d]{64}',
         }
         return bool(re.fullmatch(hash_type_regex_patterns[self.hash_type], other))
-=======
+
+
 IP = TypeVar('IP', IPv4Address, IPv4Network, IPv6Address, IPv6Network, Union[str, int, bytes])
 
 
@@ -247,5 +243,4 @@
             elif self.version != ip.version:
                 return False
 
-        return True
->>>>>>> 5cf23ce2
+        return True