--- conflicted
+++ resolved
@@ -18,11 +18,7 @@
     IsPositiveFloat,
     IsPositiveInt,
 )
-<<<<<<< HEAD
-from ._other import FunctionCheck, IsHash, IsJson, IsUUID
-=======
-from ._other import FunctionCheck, IsIP, IsJson, IsUUID
->>>>>>> 5cf23ce2
+from ._other import FunctionCheck, IsHash, IsIP, IsJson, IsUUID
 from ._sequence import Contains, HasLen, IsList, IsListOrTuple, IsTuple
 from ._strings import IsAnyStr, IsBytes, IsStr
 from .version import VERSION
@@ -74,11 +70,8 @@
     'FunctionCheck',
     'IsJson',
     'IsUUID',
-<<<<<<< HEAD
     'IsHash',
-=======
     'IsIP',
->>>>>>> 5cf23ce2
     # strings
     'IsStr',
     'IsBytes',
