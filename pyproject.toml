--- conflicted
+++ resolved
@@ -5,14 +5,6 @@
 [tool.hatch.version]
 path = 'dirty_equals/version.py'
 
-<<<<<<< HEAD
-[tool.poetry.extras]
-pydantic = [">=1.9.1"]
-
-[build-system]
-requires = ["poetry-core"]
-build-backend = "poetry.core.masonry.api"
-=======
 [project]
 name = 'dirty-equals'
 description = 'Doing dirty (but extremely useful) things with equals.'
@@ -47,8 +39,9 @@
     'typing-extensions>=4.0.1;python_version<"3.8"',
     'pytz>=2021.3',
 ]
+[tool.poetry.extras]
+pydantic = [">=1.9.1"]
 dynamic = ['version']
->>>>>>> 42c55947
 
 [project.urls]
 Homepage = 'https://github.com/samuelcolvin/dirty-equals'
